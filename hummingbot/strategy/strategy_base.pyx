--- conflicted
+++ resolved
@@ -13,14 +13,10 @@
 from hummingbot.market.market_base cimport MarketBase
 import pandas as pd
 from hummingbot.core.data_type.trade import Trade
-<<<<<<< HEAD
-from hummingbot.core.event.events import OrderFilledEvent
-=======
 from hummingbot.core.event.events import (
     OrderFilledEvent,
     OrderType
 )
->>>>>>> 4835be0a
 
 NaN = float("nan")
 
@@ -75,7 +71,6 @@
 
 
 cdef class StrategyBase(TimeIterator):
-<<<<<<< HEAD
     BUY_ORDER_COMPLETED_EVENT_TAG = MarketEvent.BuyOrderCompleted.value
     SELL_ORDER_COMPLETED_EVENT_TAG = MarketEvent.SellOrderCompleted.value
     ORDER_FILLED_EVENT_TAG = MarketEvent.OrderFilled.value
@@ -84,9 +79,6 @@
     ORDER_FAILURE_EVENT_TAG = MarketEvent.OrderFailure.value
     BUY_ORDER_CREATED_EVENT_TAG = MarketEvent.BuyOrderCreated.value
     SELL_ORDER_CREATED_EVENT_TAG = MarketEvent.SellOrderCreated.value
-=======
-    SHADOW_MAKER_ORDER_KEEP_ALIVE_DURATION = 60.0 * 15
->>>>>>> 4835be0a
 
     @classmethod
     def logger(cls) -> logging.Logger:
@@ -94,7 +86,6 @@
 
     def __init__(self):
         super().__init__()
-<<<<<<< HEAD
         self._sb_markets = set()
         self._sb_create_buy_order_listener = BuyOrderCreatedListener(self)
         self._sb_create_sell_order_listener = SellOrderCreatedListener(self)
@@ -104,15 +95,21 @@
         self._sb_expire_order_listener = OrderExpiredListener(self)
         self._sb_complete_buy_order_listener = BuyOrderCompletedListener(self)
         self._sb_complete_sell_order_listener = SellOrderCompletedListener(self)
-=======
-        self._markets = set()
-        self._limit_order_min_expiration = 130.0
-        self._delegate_lock = False
->>>>>>> 4835be0a
+
+        self._sb_limit_order_min_expiration = 130.0
+        self._sb_delegate_lock = False
 
     @property
     def active_markets(self) -> List[MarketBase]:
         return list(self._sb_markets)
+
+    @property
+    def limit_order_min_expiration(self) -> float:
+        return self._sb_limit_order_min_expiration
+
+    @limit_order_min_expiration.setter
+    def limit_order_min_expiration(self, double value):
+        self._sb_limit_order_min_expiration = value
 
     def format_status(self):
         raise NotImplementedError
@@ -235,7 +232,6 @@
             ])
         return warning_lines
 
-<<<<<<< HEAD
     cdef c_stop(self, Clock clock):
         TimeIterator.c_stop(self, clock)
         self.c_remove_markets(list(self._sb_markets))
@@ -297,21 +293,21 @@
 
     cdef c_did_complete_sell_order(self, object order_completed_event):
         pass
-=======
+
     cdef c_buy_with_specific_market(self, object market_symbol_pair, double amount,
                                     object order_type = OrderType.MARKET,
                                     double price = NaN,
                                     double expiration_seconds = NaN):
-        if self._delegate_lock:
+        if self._sb_delegate_lock:
             raise RuntimeError("Delegates are not allowed to execute orders directly.")
 
         cdef:
             dict kwargs = {
-                "expiration_ts": self._current_timestamp + max(self._limit_order_min_expiration, expiration_seconds)
+                "expiration_ts": self._current_timestamp + max(self._sb_limit_order_min_expiration, expiration_seconds)
             }
             MarketBase market = market_symbol_pair.market
 
-        if market not in self._markets:
+        if market not in self._sb_markets:
             raise ValueError(f"market object for sell order is not in the whitelisted markets set.")
         return market.c_buy(market_symbol_pair.trading_pair, amount, order_type=order_type, price=price)
 
@@ -320,15 +316,14 @@
                                      object order_type = OrderType.MARKET,
                                      double price = NaN,
                                      double expiration_seconds = NaN):
-        if self._delegate_lock:
+        if self._sb_delegate_lock:
             raise RuntimeError("Delegates are not allowed to execute orders directly.")
 
         cdef:
             dict kwargs = {
-                "expiration_ts": self._current_timestamp + max(self._limit_order_min_expiration, expiration_seconds)
+                "expiration_ts": self._current_timestamp + max(self._sb_limit_order_min_expiration, expiration_seconds)
             }
             MarketBase market = market_symbol_pair.market
-        if market not in self._markets:
+        if market not in self._sb_markets:
             raise ValueError(f"market object for sell order is not in the whitelisted markets set.")
-        return market.c_sell(market_symbol_pair.trading_pair, amount, order_type=order_type, price=price)
->>>>>>> 4835be0a
+        return market.c_sell(market_symbol_pair.trading_pair, amount, order_type=order_type, price=price)