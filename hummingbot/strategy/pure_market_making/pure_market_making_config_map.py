--- conflicted
+++ resolved
@@ -11,15 +11,6 @@
 from hummingbot.client.settings import (
     required_exchanges,
     EXAMPLE_PAIRS,
-)
-<<<<<<< HEAD
-from hummingbot.client.config.config_helpers import (
-    minimum_order_amount,
-=======
-from hummingbot.client.config.global_config_map import (
-    using_bamboo_coordinator_mode,
-    using_exchange
->>>>>>> 162e4ed0
 )
 from typing import Optional
 
