--- conflicted
+++ resolved
@@ -68,62 +68,6 @@
         logging.getLogger().error(f"Invalid password.")
         return
 
-<<<<<<< HEAD
-    try:
-        await Security.wait_til_decryption_done()
-        await create_yml_files()
-        init_logging("hummingbot_logs.yml")
-        read_system_configs_from_yml()
-
-        ExchangeRateConversion.get_instance().start()
-        await ExchangeRateConversion.get_instance().wait_till_ready()
-        hb = HummingbotApplication.main_application()
-        # Todo: validate strategy and config_file_name before assinging
-
-        if config_file_name is not None and strategy is not None:
-            hb.strategy_name = strategy
-            hb.strategy_file_name = config_file_name
-            update_strategy_config_map_from_file(os.path.join(CONF_FILE_PATH, config_file_name))
-
-        # To ensure quickstart runs with the default value of False for kill_switch_enabled if not present
-        if not global_config_map.get("kill_switch_enabled"):
-            global_config_map.get("kill_switch_enabled").value = False
-
-        if wallet and password:
-            global_config_map.get("ethereum_wallet").value = wallet
-
-        if hb.strategy_name and hb.strategy_file_name:
-            if not all_configs_complete(hb.strategy_name):
-                await hb.status()
-
-        with patch_stdout(log_field=hb.app.log_field):
-            dev_mode = check_dev_mode()
-            if dev_mode:
-                hb.app.log("Running from dev branches. Full remote logging will be enabled.")
-
-            log_level = global_config_map.get("log_level").value
-            init_logging("hummingbot_logs.yml",
-                         override_log_level=log_level,
-                         dev_mode=dev_mode)
-
-            if hb.strategy_file_name is not None and hb.strategy_name is not None:
-                await write_config_to_yml(hb.strategy_name, hb.strategy_file_name)
-                await hb.start(log_level)
-
-            tasks: List[Coroutine] = [hb.run()]
-            if global_config_map.get("debug_console").value:
-                management_port: int = detect_available_port(8211)
-                tasks.append(start_management_console(locals(), host="localhost", port=management_port))
-            await safe_gather(*tasks)
-
-    except Exception as e:
-        if "Missing configuration values" in str(e):
-            # In case of quick start failure, start the bot normally to allow further configuration
-            logging.getLogger().warning(f"Bot config incomplete: {str(e)}. Starting normally...")
-            await normal_start()
-        else:
-            raise e
-=======
     await Security.wait_til_decryption_done()
     await create_yml_files()
     init_logging("hummingbot_logs.yml")
@@ -148,12 +92,7 @@
 
     if hb.strategy_name and hb.strategy_file_name:
         if not all_configs_complete(hb.strategy_name):
-            await hb.notify_missing_configs()
-            # config_map = load_required_configs()
-            # empty_configs = [key for key, config in config_map.items()
-            #                  if config.value is None and config.required]
-            # empty_config_description: str = "\n- ".join([""] + empty_configs)
-            # raise ValueError(f"Missing configuration values: {empty_config_description}\n")
+            await hb.status()
 
     with patch_stdout(log_field=hb.app.log_field):
         dev_mode = check_dev_mode()
@@ -167,14 +106,13 @@
 
         if hb.strategy_file_name is not None and hb.strategy_name is not None:
             await write_config_to_yml(hb.strategy_name, hb.strategy_file_name)
-            hb.start(log_level)
+            await hb.start(log_level)
 
         tasks: List[Coroutine] = [hb.run()]
         if global_config_map.get("debug_console").value:
             management_port: int = detect_available_port(8211)
             tasks.append(start_management_console(locals(), host="localhost", port=management_port))
         await safe_gather(*tasks)
->>>>>>> 419a8364
 
 
 def main():
