import fse from 'fs-extra';
import { Avalanche } from '../../chains/avalanche/avalanche';
import { BinanceSmartChain } from '../../chains/binance-smart-chain/binance-smart-chain';
import { Cronos } from '../../chains/cronos/cronos';
import { Ethereum } from '../../chains/ethereum/ethereum';
import { Polygon } from '../../chains/polygon/polygon';
import { Solana } from '../../chains/solana/solana';
import { Cosmos } from '../../chains/cosmos/cosmos';
import { Harmony } from '../../chains/harmony/harmony';
import { Injective } from '../../chains/injective/injective';

import {
  AddWalletRequest,
  AddWalletResponse,
  RemoveWalletRequest,
  GetWalletResponse,
} from './wallet.requests';

import { ConfigManagerCertPassphrase } from '../config-manager-cert-passphrase';

import {
  ERROR_RETRIEVING_WALLET_ADDRESS_ERROR_CODE,
  ERROR_RETRIEVING_WALLET_ADDRESS_ERROR_MESSAGE,
  ACCOUNT_NOT_SPECIFIED_CODE,
  ACCOUNT_NOT_SPECIFIED_ERROR_MESSAGE,
  HttpException,
  UNKNOWN_CHAIN_ERROR_CODE,
  UNKNOWN_KNOWN_CHAIN_ERROR_MESSAGE,
} from '../error-handler';
import { EthereumBase } from '../ethereum-base';
import { Near } from '../../chains/near/near';

const walletPath = './conf/wallets';
export async function mkdirIfDoesNotExist(path: string): Promise<void> {
  const exists = await fse.pathExists(path);
  if (!exists) {
    await fse.mkdir(path, { recursive: true });
  }
}

export async function addWallet(
  req: AddWalletRequest
): Promise<AddWalletResponse> {
  const passphrase = ConfigManagerCertPassphrase.readPassphrase();
  if (!passphrase) {
    throw new Error('There is no passphrase');
  }
<<<<<<< HEAD
  let connection: EthereumBase | Solana | Near | Injective;
=======
  let connection: EthereumBase | Solana | Near | Cosmos;
>>>>>>> c0cfc752
  let address: string | undefined;
  let encryptedPrivateKey: string | undefined;

  if (req.chain === 'ethereum') {
    connection = Ethereum.getInstance(req.network);
  } else if (req.chain === 'avalanche') {
    connection = Avalanche.getInstance(req.network);
  } else if (req.chain === 'harmony') {
    connection = Harmony.getInstance(req.network);
  } else if (req.chain === 'cronos') {
    connection = Cronos.getInstance(req.network);
  } else if (req.chain === 'solana') {
    connection = Solana.getInstance(req.network);
  } else if (req.chain === 'polygon') {
    connection = Polygon.getInstance(req.network);
  } else if (req.chain === 'cosmos') {
    connection = Cosmos.getInstance(req.network);
  } else if (req.chain === 'near') {
    if (!('address' in req))
      throw new HttpException(
        500,
        ACCOUNT_NOT_SPECIFIED_ERROR_MESSAGE(),
        ACCOUNT_NOT_SPECIFIED_CODE
      );
    connection = Near.getInstance(req.network);
  } else if (req.chain === 'binance-smart-chain') {
    connection = BinanceSmartChain.getInstance(req.network);
  } else if (req.chain === 'injective') {
    connection = Injective.getInstance(req.network);
  } else {
    throw new HttpException(
      500,
      UNKNOWN_KNOWN_CHAIN_ERROR_MESSAGE(req.chain),
      UNKNOWN_CHAIN_ERROR_CODE
    );
  }

  if (!connection.ready()) {
    await connection.init();
  }

  try {
    if (connection instanceof Solana) {
      address = connection
        .getKeypairFromPrivateKey(req.privateKey)
        .publicKey.toBase58();
      encryptedPrivateKey = await connection.encrypt(
        req.privateKey,
        passphrase
      );
    } else if (connection instanceof EthereumBase) {
      address = connection.getWalletFromPrivateKey(req.privateKey).address;
      encryptedPrivateKey = await connection.encrypt(
        req.privateKey,
        passphrase
      );
    } else if (connection instanceof Cosmos) {
      const wallet = await connection.getAccountsfromPrivateKey(
        req.privateKey,
        'cosmos'
      );
      address = wallet.address;
      encryptedPrivateKey = await connection.encrypt(
        req.privateKey,
        passphrase
      );
    } else if (connection instanceof Near) {
      address = (
        await connection.getWalletFromPrivateKey(
          req.privateKey,
          <string>req.address
        )
      ).accountId;
      encryptedPrivateKey = connection.encrypt(req.privateKey, passphrase);
    } else if (connection instanceof Injective) {
      const ethereumAddress = connection.getWalletFromPrivateKey(
        req.privateKey
      ).address;
      const subaccountId = req.accountId;
      if (subaccountId !== undefined) {
        address = ethereumAddress + subaccountId.toString(16).padStart(24, '0');

        encryptedPrivateKey = await connection.encrypt(
          req.privateKey,
          passphrase
        );
      } else {
        throw new Error('Injective wallet requires a subaccount id');
      }
    }

    if (address === undefined || encryptedPrivateKey === undefined) {
      throw new Error('ERROR_RETRIEVING_WALLET_ADDRESS_ERROR_CODE');
    }
  } catch (_e: unknown) {
    throw new HttpException(
      500,
      ERROR_RETRIEVING_WALLET_ADDRESS_ERROR_MESSAGE(req.privateKey),
      ERROR_RETRIEVING_WALLET_ADDRESS_ERROR_CODE
    );
  }
  const path = `${walletPath}/${req.chain}`;
  await mkdirIfDoesNotExist(path);
  await fse.writeFile(`${path}/${address}.json`, encryptedPrivateKey);
  return { address };
}

// if the file does not exist, this should not fail
export async function removeWallet(req: RemoveWalletRequest): Promise<void> {
  await fse.rm(`./conf/wallets/${req.chain}/${req.address}.json`, {
    force: true,
  });
}

export async function getDirectories(source: string): Promise<string[]> {
  await mkdirIfDoesNotExist(walletPath);
  const files = await fse.readdir(source, { withFileTypes: true });
  return files
    .filter((dirent) => dirent.isDirectory())
    .map((dirent) => dirent.name);
}

export function getLastPath(path: string): string {
  return path.split('/').slice(-1)[0];
}

export function dropExtension(path: string): string {
  return path.substr(0, path.lastIndexOf('.')) || path;
}

export async function getJsonFiles(source: string): Promise<string[]> {
  const files = await fse.readdir(source, { withFileTypes: true });
  return files
    .filter((f) => f.isFile() && f.name.endsWith('.json'))
    .map((f) => f.name);
}

export async function getWallets(): Promise<GetWalletResponse[]> {
  const chains = await getDirectories(walletPath);

  const responses: GetWalletResponse[] = [];

  for (const chain of chains) {
    const walletFiles = await getJsonFiles(`${walletPath}/${chain}`);

    const response: GetWalletResponse = { chain, walletAddresses: [] };

    for (const walletFile of walletFiles) {
      const address = dropExtension(getLastPath(walletFile));
      response.walletAddresses.push(address);
    }

    responses.push(response);
  }

  return responses;
}<|MERGE_RESOLUTION|>--- conflicted
+++ resolved
@@ -45,11 +45,7 @@
   if (!passphrase) {
     throw new Error('There is no passphrase');
   }
-<<<<<<< HEAD
-  let connection: EthereumBase | Solana | Near | Injective;
-=======
-  let connection: EthereumBase | Solana | Near | Cosmos;
->>>>>>> c0cfc752
+  let connection: EthereumBase | Solana | Near | Cosmos | Injective;
   let address: string | undefined;
   let encryptedPrivateKey: string | undefined;
 
